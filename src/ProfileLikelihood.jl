--- conflicted
+++ resolved
@@ -63,11 +63,8 @@
 SciMLBase.sym_to_index(vars::Integer, prof::ProfileLikelihoodSolution) = vars
 
 @static if !isdefined(Base, :get_extension)
-<<<<<<< HEAD
-=======
     using Requires
 
->>>>>>> d0f76a3f
     function __init__()
         @require Makie = "ee78f7c6-11fb-53f2-987a-cfe4a2b5a57a" include("../ext/ProfileLikelihodMakieExt.jl")
         @require DelaunayTriangulation = "927a84f5-c5f4-47a5-9785-b46e178433df" include("../ext/ProfileLikelihoodDelaunayTriangulationExt.jl")
